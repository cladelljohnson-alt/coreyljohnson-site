[
  {
    "slug": "character-deep-dive-malik-thompson",
<<<<<<< HEAD
    "title": "Character Deep Dive: Malik Thompson of They Never Came Home",
    "excerpt": "Meet Malik Thompson—the sharp, loyal teen who reads rooms, organizes rescue, and keeps the mystery burning.",
    "href": "blog/character-deep-dive-malik-thompson.html"
  },
  {
    "slug": "marriage-secrets",
    "title": "10 Signs Your Marriage Is Running on Secrets",
    "excerpt": "Spot the hidden habits that hollow a marriage and learn practical steps to rebuild honesty and trust.",
    "href": "blog/marriage-secrets.html"
=======
    "title": "Character Deep Dive: Malik Thompson",
    "excerpt": "Meet Malik Thompson, the sharp, loyal teen who drives They Never Came Home and refuses to let buried truths stay hidden.",
    "href": "blog/character-deep-dive-malik-thompson.html"
  },
  {
    "slug": "10-signs-your-marriage-is-running-on-secrets",
    "title": "10 Signs Your Marriage Is Running on Secrets",
    "excerpt": "Silence, half-answers, and hidden receipts add up fast—spot the ten warning signs and learn how to name the truth before trust snaps.",
    "href": "blog/10-signs-your-marriage-is-running-on-secrets.html"
>>>>>>> 9ad3fed1
  },
  {
    "slug": "21-brutal-questions-before-i-do",
    "title": "21 Brutal Questions to Ask Before You Say 'I Do'",
    "excerpt": "Protect your vow by answering the hard questions about money, loyalty, family, and faith long before you walk down the aisle.",
    "href": "blog/21-brutal-questions-before-i-do.html"
  },
  {
    "slug": "ya-mysteries-black-protagonists",
<<<<<<< HEAD
    "title": "7 Must-Read YA Mysteries Featuring Black Protagonists",
    "excerpt": "Add seven gripping mysteries to your list—each centering Black teens who chase the truth and refuse to back down.",
    "href": "blog/ya-mysteries-black-protagonists.html"
  },
  {
    "slug": "why-couples-survive-betrayal",
    "title": "Why Some Couples Survive Betrayal—and Some Don’t",
    "excerpt": "See the data, patterns, and hard choices that determine whether a relationship heals or ends after infidelity.",
    "href": "blog/why-couples-survive-betrayal.html"
  },
  {
    "slug": "family-secrets-fiction",
    "title": "Family Secrets in Fiction: Why They Haunt Us",
    "excerpt": "Dive into the sources, structure, and theme work that make hidden truths unforgettable on the page.",
    "href": "blog/family-secrets-fiction.html"
  },
  {
    "slug": "long-lost-siblings-surprise-adoptions",
    "title": "Long-Lost Siblings & Surprise Adoptions in Literature",
    "excerpt": "Explore how reunion twists reshape identity, loyalty, and the meaning of family—plus novels that get it right.",
    "href": "blog/long-lost-siblings-surprise-adoptions.html"
=======
    "title": "7 YA Mysteries Featuring Black Protagonists",
    "excerpt": "Build your TBR with seven high-stakes mysteries where Black teens take the lead and refuse to stop digging for the truth.",
    "href": "blog/ya-mysteries-black-protagonists.html"
  },
  {
    "slug": "why-some-couples-survive-betrayal",
    "title": "Why Some Couples Survive Betrayal—and Some Don't",
    "excerpt": "When trust breaks, some marriages rebuild and others can't—here's what healing requires and when it's wise to walk away.",
    "href": "blog/why-some-couples-survive-betrayal.html"
  },
  {
    "slug": "family-secrets-in-fiction",
    "title": "Family Secrets in Fiction: Why We Can't Look Away",
    "excerpt": "Explore how hidden motives, ticking clocks, and truth-telling fuel the most compelling family dramas and thrillers.",
    "href": "blog/family-secrets-in-fiction.html"
  },
  {
    "slug": "long-lost-siblings-surprise-adoptions-in-literature",
    "title": "Long-Lost Siblings & Surprise Adoptions in Literature",
    "excerpt": "Discover why reunion twists rock a story's foundation and where to find novels that rebuild belonging after the reveal.",
    "href": "blog/long-lost-siblings-surprise-adoptions-in-literature.html"
>>>>>>> 9ad3fed1
  },
  {
    "slug": "premonitions-intuition-solving-disappearances",
    "title": "Premonitions & Intuition in Missing‑Person YA Thrillers",
    "excerpt": "Explore how supernatural gifts and gut instincts drive YA mysteries about missing friends. Learn about premonition‑based thrillers and why diverse voices matter.",
    "href": "blog/premonitions-intuition-solving-disappearances.html"
  },
  {
    "slug": "real-life-cases-missing-girls-of-color",
    "title": "Real-Life Cases of Missing Girls of Color",
    "excerpt": "Learn about the crisis of missing girls of color, media bias, and how you can help. Explore Corey L. Johnson’s fiction and real-world resources to take action.",
    "href": "blog/real-life-cases-missing-girls-of-color.html"
  },
  {
    "slug": "african-american-ya-thrillers",
    "title": "Top African‑American YA Thrillers: Missing Girls & Mystery",
    "excerpt": "Explore gripping YA thrillers featuring Black protagonists and missing girls. Learn why representation matters and discover Corey L. Johnson’s new YA thriller 'They Never Came Home'.",
    "href": "blog/african-american-ya-thrillers.html"
  },
  {
    "slug": "why-representation-matters-ya-thrillers",
    "title": "Why Representation Matters in YA Thrillers",
    "excerpt": "Unpack why diversity in YA thrillers matters. Discover how inclusive storytelling empowers readers and explore Corey L. Johnson’s work featuring Black protagonists.",
    "href": "blog/why-representation-matters-ya-thrillers.html"
  },
  {
    "slug": "how-to-write-suspense-without-gore-11-05-09-am",
    "title": "Writing Suspense Without Gore: Building Tension Through Atmosphere",
    "excerpt": "Learn how to craft nail‑biting suspense without graphic violence. Discover techniques for atmosphere, pacing and character, and see how Corey L. Johnson uses them in his novels.",
    "href": "blog/how-to-write-suspense-without-gore-11-05-09-am.html"
  }
]<|MERGE_RESOLUTION|>--- conflicted
+++ resolved
@@ -1,18 +1,7 @@
 [
   {
     "slug": "character-deep-dive-malik-thompson",
-<<<<<<< HEAD
     "title": "Character Deep Dive: Malik Thompson of They Never Came Home",
-    "excerpt": "Meet Malik Thompson—the sharp, loyal teen who reads rooms, organizes rescue, and keeps the mystery burning.",
-    "href": "blog/character-deep-dive-malik-thompson.html"
-  },
-  {
-    "slug": "marriage-secrets",
-    "title": "10 Signs Your Marriage Is Running on Secrets",
-    "excerpt": "Spot the hidden habits that hollow a marriage and learn practical steps to rebuild honesty and trust.",
-    "href": "blog/marriage-secrets.html"
-=======
-    "title": "Character Deep Dive: Malik Thompson",
     "excerpt": "Meet Malik Thompson, the sharp, loyal teen who drives They Never Came Home and refuses to let buried truths stay hidden.",
     "href": "blog/character-deep-dive-malik-thompson.html"
   },
@@ -21,7 +10,6 @@
     "title": "10 Signs Your Marriage Is Running on Secrets",
     "excerpt": "Silence, half-answers, and hidden receipts add up fast—spot the ten warning signs and learn how to name the truth before trust snaps.",
     "href": "blog/10-signs-your-marriage-is-running-on-secrets.html"
->>>>>>> 9ad3fed1
   },
   {
     "slug": "21-brutal-questions-before-i-do",
@@ -31,30 +19,7 @@
   },
   {
     "slug": "ya-mysteries-black-protagonists",
-<<<<<<< HEAD
     "title": "7 Must-Read YA Mysteries Featuring Black Protagonists",
-    "excerpt": "Add seven gripping mysteries to your list—each centering Black teens who chase the truth and refuse to back down.",
-    "href": "blog/ya-mysteries-black-protagonists.html"
-  },
-  {
-    "slug": "why-couples-survive-betrayal",
-    "title": "Why Some Couples Survive Betrayal—and Some Don’t",
-    "excerpt": "See the data, patterns, and hard choices that determine whether a relationship heals or ends after infidelity.",
-    "href": "blog/why-couples-survive-betrayal.html"
-  },
-  {
-    "slug": "family-secrets-fiction",
-    "title": "Family Secrets in Fiction: Why They Haunt Us",
-    "excerpt": "Dive into the sources, structure, and theme work that make hidden truths unforgettable on the page.",
-    "href": "blog/family-secrets-fiction.html"
-  },
-  {
-    "slug": "long-lost-siblings-surprise-adoptions",
-    "title": "Long-Lost Siblings & Surprise Adoptions in Literature",
-    "excerpt": "Explore how reunion twists reshape identity, loyalty, and the meaning of family—plus novels that get it right.",
-    "href": "blog/long-lost-siblings-surprise-adoptions.html"
-=======
-    "title": "7 YA Mysteries Featuring Black Protagonists",
     "excerpt": "Build your TBR with seven high-stakes mysteries where Black teens take the lead and refuse to stop digging for the truth.",
     "href": "blog/ya-mysteries-black-protagonists.html"
   },
@@ -66,7 +31,7 @@
   },
   {
     "slug": "family-secrets-in-fiction",
-    "title": "Family Secrets in Fiction: Why We Can't Look Away",
+    "title": "Family Secrets in Fiction: Why They Haunt Us",
     "excerpt": "Explore how hidden motives, ticking clocks, and truth-telling fuel the most compelling family dramas and thrillers.",
     "href": "blog/family-secrets-in-fiction.html"
   },
@@ -75,7 +40,6 @@
     "title": "Long-Lost Siblings & Surprise Adoptions in Literature",
     "excerpt": "Discover why reunion twists rock a story's foundation and where to find novels that rebuild belonging after the reveal.",
     "href": "blog/long-lost-siblings-surprise-adoptions-in-literature.html"
->>>>>>> 9ad3fed1
   },
   {
     "slug": "premonitions-intuition-solving-disappearances",
@@ -86,19 +50,19 @@
   {
     "slug": "real-life-cases-missing-girls-of-color",
     "title": "Real-Life Cases of Missing Girls of Color",
-    "excerpt": "Learn about the crisis of missing girls of color, media bias, and how you can help. Explore Corey L. Johnson’s fiction and real-world resources to take action.",
+    "excerpt": "Learn about the crisis of missing girls of color, media bias, and how you can help. Explore Corey L. Johnson's fiction and real-world resources to take action.",
     "href": "blog/real-life-cases-missing-girls-of-color.html"
   },
   {
     "slug": "african-american-ya-thrillers",
     "title": "Top African‑American YA Thrillers: Missing Girls & Mystery",
-    "excerpt": "Explore gripping YA thrillers featuring Black protagonists and missing girls. Learn why representation matters and discover Corey L. Johnson’s new YA thriller 'They Never Came Home'.",
+    "excerpt": "Explore gripping YA thrillers featuring Black protagonists and missing girls. Learn why representation matters and discover Corey L. Johnson's new YA thriller 'They Never Came Home'.",
     "href": "blog/african-american-ya-thrillers.html"
   },
   {
     "slug": "why-representation-matters-ya-thrillers",
     "title": "Why Representation Matters in YA Thrillers",
-    "excerpt": "Unpack why diversity in YA thrillers matters. Discover how inclusive storytelling empowers readers and explore Corey L. Johnson’s work featuring Black protagonists.",
+    "excerpt": "Unpack why diversity in YA thrillers matters. Discover how inclusive storytelling empowers readers and explore Corey L. Johnson's work featuring Black protagonists.",
     "href": "blog/why-representation-matters-ya-thrillers.html"
   },
   {
